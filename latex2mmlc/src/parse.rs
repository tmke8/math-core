use std::mem;
use std::str::FromStr;

use mathml_renderer::{
    arena::{Arena, Buffer, StringBuilder},
    ast::Node,
    attribute::{
        Align, FracAttr, MathSpacing, MathVariant, OpAttr, StretchMode, Style, TextTransform,
    },
    length::{Length, LengthParseError},
    ops,
};

use crate::{
    commands::get_negated_op,
    error::{LatexErrKind, LatexError, Place},
    lexer::Lexer,
    token::{TokLoc, Token},
};

pub(crate) struct Parser<'arena, 'source> {
    l: Lexer<'source>,
    peek: TokLoc<'source>,
    buffer: Buffer,
    arena: &'arena Arena,
    collector: LetterCollector<'arena>,
    is_bold_italic: bool,
    is_after_colon: bool,
    is_after_relation: bool,
}
impl<'arena, 'source> Parser<'arena, 'source>
where
    'source: 'arena, // The reference to the source string will live as long as the arena.
{
    pub(crate) fn new(l: Lexer<'source>, arena: &'arena Arena) -> Self {
        let input_length = l.input_length;
        let mut p = Parser {
            l,
            peek: TokLoc(0, Token::EOF),
            buffer: Buffer::new(input_length),
            arena,
            collector: LetterCollector::Inactive,
            is_bold_italic: false,
            is_after_colon: false,
            is_after_relation: false,
        };
        // Discard the EOF token we just stored in `peek_token`.
        // This loads the first real token into `peek_token`.
        p.next_token();
        p
    }

    fn next_token(&mut self) -> TokLoc<'source> {
        if matches!(self.collector, LetterCollector::Collecting) {
            let first_loc = self.peek.location();
            let mut builder = self.buffer.get_builder();
            let mut num_chars = 0usize;
            let mut first_char: Option<char> = None;

            // Loop until we find a non-letter token.
            while let tok @ (Token::Letter(ch) | Token::UprightLetter(ch)) = self.peek.token() {
                // We stop collecting if we encounter an upright letter while in bold italic mode.
                // This is because the bold-italic transformation has to handle upright letters
                // differently, and this wouldn't be possible anymore if we merged these letters
                // here together with the non-upright letters.
                if matches!(tok, Token::UprightLetter(_)) && self.is_bold_italic {
                    break;
                }
                builder.push_char(*ch);
                if first_char.is_none() {
                    first_char = Some(*ch);
                }
                num_chars += 1;
                // Get the next token for the next iteration.
                self.peek = self.l.next_token();
            }
            // If we collected at least one letter, commit it to the arena and signal with a token
            // that we are done.
            if let Some(ch) = first_char {
                match num_chars.cmp(&1) {
                    std::cmp::Ordering::Equal => {
                        self.collector = LetterCollector::FinishedOneLetter {
                            collected_letter: ch,
                        };
                    }
                    std::cmp::Ordering::Greater => {
                        self.collector = LetterCollector::FinishedManyLetters {
                            collected_letters: builder.finish(self.arena),
                        };
                    }
                    _ => {}
                }
                return TokLoc(first_loc, Token::GetCollectedLetters);
            }
        }
        next_token(&mut self.peek, &mut self.l)
    }

    pub(crate) fn parse(&mut self) -> Result<&'arena [&'arena Node<'arena>], LatexError<'source>> {
        let nodes = self.parse_sequence(Token::EOF, true)?;
        Ok(self.arena.push_slice(&nodes))
    }

    /// Parse a sequence of tokens until the given end token is encountered.
    ///
    /// If `eof_as_end_token` is `false`, an error is returned if the input ends before the end
    /// token.
    ///
    /// Note that this function does not consume the end token. That's because the end token might
    /// be used by the calling function to emit another node.
    fn parse_sequence(
        &mut self,
        end_token: Token<'static>,
        eof_as_end_token: bool,
    ) -> Result<Vec<&'arena Node<'arena>>, LatexError<'source>> {
        let mut nodes = Vec::new();

        // Because we don't want to consume the end token, we just peek here.
        while !self.peek.token().is_same_kind_as(&end_token) {
            let cur_tokloc = self.next_token();
            if matches!(cur_tokloc.token(), Token::EOF) {
                if eof_as_end_token {
                    break;
                } else {
                    // When the input ends without the closing token.
                    return Err(LatexError(
                        cur_tokloc.location(),
                        LatexErrKind::UnclosedGroup(end_token),
                    ));
                }
            }
            // Parse the token.
            let target = self.parse_token(cur_tokloc, false)?;

            // Check if there are any superscripts or subscripts following the parsed node.
            let bounds = self.get_bounds()?;

            // If there are superscripts or subscripts, we need to wrap the node we just got into
            // one of the node types for superscripts and subscripts.
            let node = self.commit(match bounds {
                Bounds(Some(sub), Some(sup)) => Node::SubSup { target, sub, sup },
                Bounds(Some(symbol), None) => Node::Subscript { target, symbol },
                Bounds(None, Some(symbol)) => Node::Superscript { target, symbol },
                Bounds(None, None) => {
                    nodes.push(target);
                    continue;
                }
            });
            nodes.push(node);
        }
        Ok(nodes)
    }

    /// Put the node onto the heap in the arena and return a reference to it.
    ///
    /// The advantage over using `Box` is that we can store the nodes in a contiguous
    /// memory block, and release all of them at once when the arena is dropped.
    ///
    /// Ideally, the node is constructed directly on the heap, so try to avoid
    /// constructing it on the stack and then moving it.
    fn commit(&self, node: Node<'arena>) -> &'arena Node<'arena> {
        self.arena.push(node)
    }

    /// Parse the given token into a node.
    ///
    /// If `wants_arg` is `true`, the parser will not collect digits into a number node,
    /// and will not apply any fusing of nodes.
    fn parse_token(
        &mut self,
        cur_tokloc: TokLoc<'source>,
        wants_arg: bool,
    ) -> Result<&'arena Node<'arena>, LatexError<'source>> {
        let TokLoc(loc, cur_token) = cur_tokloc;
        let is_after_colon = self.is_after_colon;
        self.is_after_colon = false;
        let is_after_relation = self.is_after_relation;
        self.is_after_relation = false;
        let node = match cur_token {
            Token::Number(number) => {
                let mut builder = self.buffer.get_builder();
                builder.push_char(number as u8 as char);
                if !wants_arg {
                    // Consume tokens as long as they are `Token::Number` or
                    // `Token::Letter(ops::FULL_STOP)` or `Token::Operator(ops::COMMA)`,
                    // but only if the token *after that* is a digit.
                    loop {
                        let ch = if let Token::Number(number) = self.peek.token() {
                            *number as u8 as char
                        } else {
                            let ch = match self.peek.token() {
                                Token::Letter(ops::FULL_STOP) => Some('.'),
                                Token::Relation(ops::COMMA) => Some(','),
                                _ => None,
                            };
                            if let Some(ch) = ch {
                                if self.l.is_next_digit() {
                                    ch
                                } else {
                                    break;
                                }
                            } else {
                                break;
                            }
                        };
                        builder.push_char(ch);
                        next_token(&mut self.peek, &mut self.l);
                    }
                }
                Node::Number(builder.finish(self.arena))
            }
            Token::Letter(x) => Node::SingleLetterIdent(x, false),
            Token::UprightLetter(x) => Node::SingleLetterIdent(x, true),
            Token::Relation(relation) => {
                self.is_after_relation = true;
                if is_after_colon && matches!(relation, ops::IDENTICAL_TO) {
                    Node::OperatorWithSpacing {
                        op: relation.into(),
                        left: Some(MathSpacing::Zero),
                        right: None,
                    }
                } else {
                    Node::Operator(relation.into(), None)
                }
            }
            Token::BinaryOp(binary_op) => Node::Operator(
                binary_op.into(),
                if is_after_relation {
                    Some(OpAttr::FormPrefix)
                } else {
                    None
                },
            ),
            Token::OpGreaterThan => Node::OpGreaterThan,
            Token::OpLessThan => Node::OpLessThan,
            Token::OpAmpersand => Node::OpAmpersand,
            Token::Function(fun) => Node::MultiLetterIdent(fun),
            Token::Space(space) => Node::Space(space),
            Token::NonBreakingSpace | Token::Whitespace => Node::Text("\u{A0}"),
            Token::Sqrt => {
                let next = self.next_token();
                if matches!(next.token(), Token::SquareBracketOpen) {
                    let degree = self.parse_sequence(Token::SquareBracketClose, false)?;
                    self.next_token(); // Discard the closing token.
                    let content = self.parse_next(true)?;
                    Node::Root(self.node_vec_to_node(degree, None), content)
                } else {
                    Node::Sqrt(self.parse_token(next, true)?)
                }
            }
            Token::Frac(attr) | Token::Binom(attr) => {
                let num = self.parse_next(true)?;
                let den = self.parse_next(true)?;
                if matches!(cur_token, Token::Binom(_)) {
                    let lt = Some(Length::from_twip(0));
                    Node::Fenced {
                        open: ops::LEFT_PARENTHESIS,
                        close: ops::RIGHT_PARENTHESIS,
                        content: self.commit(Node::Frac { num, den, lt, attr }),
                        style: None,
                    }
                } else {
                    let lt = None;
                    Node::Frac { num, den, lt, attr }
                }
            }
            Token::Genfrac => {
                // TODO: This should not just blindly try to parse a node.
                // Rather, we should explicitly attempt to parse a group (aka Row),
                // and if that doesn't work, we try to parse it as an Operator,
                // and if that still doesn't work, we return an error.
                let open = match self.parse_next(true)? {
                    Node::StretchableOp(op, _) => *op,
                    Node::Row { nodes: [], .. } => ops::NULL,
                    _ => return Err(LatexError(0, LatexErrKind::UnexpectedEOF)),
                };
                let close = match self.parse_next(true)? {
                    Node::StretchableOp(op, _) => *op,
                    Node::Row { nodes: [], .. } => ops::NULL,
                    _ => return Err(LatexError(0, LatexErrKind::UnexpectedEOF)),
                };
                self.check_lbrace()?;
                let (loc, length) = self.parse_text_group()?;
                let lt = match length.trim() {
                    "" => None,
                    decimal => Some(Length::from_str(decimal).map_err(|LengthParseError| {
                        LatexError(loc, LatexErrKind::ExpectedLength(decimal))
                    })?),
                };
                let style = match self.parse_next(true)? {
                    Node::Number(num) => match num.as_bytes() {
                        b"0" => Some(Style::DisplayStyle),
                        b"1" => Some(Style::TextStyle),
                        b"2" => Some(Style::ScriptStyle),
                        b"3" => Some(Style::ScriptScriptStyle),
                        _ => return Err(LatexError(0, LatexErrKind::UnexpectedEOF)),
                    },
                    Node::Row { nodes: [], .. } => None,
                    _ => return Err(LatexError(0, LatexErrKind::UnexpectedEOF)),
                };
                let num = self.parse_next(true)?;
                let den = self.parse_next(true)?;
                let attr = None;
                Node::Fenced {
                    open,
                    close,
                    content: self.commit(Node::Frac { num, den, lt, attr }),
                    style,
                }
            }
            Token::OverUnder(op, is_over, attr) => {
                let target = self.parse_next(true)?;
                if is_over {
                    Node::OverOp(op.into(), attr, target)
                } else {
                    Node::UnderOp(op.into(), target)
                }
            }
            Token::Overset | Token::Underset => {
                let symbol = self.parse_next(true)?;
                let target = self.parse_next(true)?;
                if matches!(cur_token, Token::Overset) {
                    Node::Overset { symbol, target }
                } else {
                    Node::Underset { symbol, target }
                }
            }
            Token::OverUnderBrace(x, is_over) => {
                let target = self.parse_next(true)?;
                let symbol = self.commit(Node::Operator(x.into(), None));
                let base = if is_over {
                    Node::Overset { symbol, target }
                } else {
                    Node::Underset { symbol, target }
                };
                if (is_over && matches!(self.peek.token(), Token::Circumflex))
                    || (!is_over && matches!(self.peek.token(), Token::Underscore))
                {
                    let target = self.commit(base);
                    self.next_token(); // Discard the circumflex or underscore token.
                    let expl = self.parse_next(true)?;
                    if is_over {
                        Node::Overset {
                            symbol: expl,
                            target,
                        }
                    } else {
                        Node::Underset {
                            symbol: expl,
                            target,
                        }
                    }
                } else {
                    base
                }
            }
            Token::BigOp(op) => {
                let target = if matches!(self.peek.token(), Token::Limits) {
                    self.next_token(); // Discard the limits token.
                    self.commit(Node::Operator(op.into(), Some(OpAttr::NoMovableLimits)))
                } else {
                    self.commit(Node::Operator(op.into(), None))
                };
                match self.get_bounds()? {
                    Bounds(Some(under), Some(over)) => Node::UnderOver {
                        target,
                        under,
                        over,
                    },
                    Bounds(Some(symbol), None) => Node::Underset { target, symbol },
                    Bounds(None, Some(symbol)) => Node::Overset { target, symbol },
                    Bounds(None, None) => return Ok(target),
                }
            }
            Token::Lim(lim) => {
                if matches!(self.peek.token(), Token::Underscore) {
                    let target = self.commit(Node::MultiLetterIdent(lim));
                    self.next_token(); // Discard the underscore token.
                    let under = self.parse_next(true)?;
                    Node::Underset {
                        target,
                        symbol: under,
                    }
                } else {
                    Node::MultiLetterIdent(lim)
                }
            }
            Token::Slashed => {
                let node = self.parse_next(true)?;
                Node::Slashed(node)
            }
            Token::Not => {
                // `\not` has to be followed by something:
                match self.next_token().into_token() {
                    Token::Relation(op) => {
                        if let Some(negated) = get_negated_op(op) {
                            Node::Operator(negated.into(), None)
                        } else {
                            Node::Operator(op.into(), None)
                        }
                    }
                    Token::OpLessThan => Node::Operator(ops::NOT_LESS_THAN.into(), None),
                    Token::OpGreaterThan => Node::Operator(ops::NOT_GREATER_THAN.into(), None),
                    Token::Letter(char) | Token::UprightLetter(char) => {
                        let mut builder = self.buffer.get_builder();
                        builder.push_char(char);
                        builder.push_char('\u{338}');
                        Node::MultiLetterIdent(builder.finish(self.arena))
                    }
                    _ => {
                        return Err(LatexError(
                            loc,
                            LatexErrKind::CannotBeUsedHere {
                                got: cur_token,
                                correct_place: Place::BeforeSomeOps,
                            },
                        ))
                    }
                }
            }
            Token::Transform(tf) => {
                let old_collector = mem::replace(&mut self.collector, LetterCollector::Collecting);
                let old_is_bold_italic = mem::replace(
                    &mut self.is_bold_italic,
                    matches!(tf, MathVariant::Transform(TextTransform::BoldItalic)),
                );
                let content = self.parse_next(true)?;
                self.collector = old_collector;
                self.is_bold_italic = old_is_bold_italic;
                Node::TextTransform { content, tf }
            }
            Token::Integral(int) => {
                if matches!(self.peek.token(), Token::Limits) {
                    self.next_token(); // Discard the limits token.
                    let target = self.commit(Node::Operator(int.into(), None));
                    match self.get_bounds()? {
                        Bounds(Some(under), Some(over)) => Node::UnderOver {
                            target,
                            under,
                            over,
                        },
                        Bounds(Some(symbol), None) => Node::Underset { target, symbol },
                        Bounds(None, Some(symbol)) => Node::Overset { target, symbol },
                        Bounds(None, None) => return Ok(target),
                    }
                } else {
                    let target = self.commit(Node::Operator(int.into(), None));
                    match self.get_bounds()? {
                        Bounds(Some(sub), Some(sup)) => Node::SubSup { target, sub, sup },
                        Bounds(Some(symbol), None) => Node::Subscript { target, symbol },
                        Bounds(None, Some(symbol)) => Node::Superscript { target, symbol },
                        Bounds(None, None) => return Ok(target),
                    }
                }
            }
            Token::Colon => match &self.peek.token() {
                Token::Relation(ops::EQUALS_SIGN) if !wants_arg => {
                    self.next_token(); // Discard the equals_sign token.
                    Node::Operator(ops::COLON_EQUALS.into(), None)
                }
                Token::Relation(ops::IDENTICAL_TO) if !wants_arg => {
                    self.is_after_colon = true;
                    Node::OperatorWithSpacing {
                        op: ops::COLON.into(),
                        left: Some(MathSpacing::FourMu),
                        right: Some(MathSpacing::Zero),
                    }
                }
                _ => Node::OperatorWithSpacing {
                    op: ops::COLON.into(),
                    left: Some(MathSpacing::FourMu),
                    right: Some(MathSpacing::FourMu),
                },
            },
            Token::GroupBegin => {
                let content = self.parse_sequence(Token::GroupEnd, false)?;
                self.next_token(); // Discard the closing token.
                return Ok(self.node_vec_to_node(content, None));
            }
            Token::Delimiter(paren) => Node::StretchableOp(paren, StretchMode::NoStretch),
            Token::SquareBracketOpen => {
                Node::StretchableOp(ops::LEFT_SQUARE_BRACKET, StretchMode::NoStretch)
            }
            Token::SquareBracketClose => {
                Node::StretchableOp(ops::RIGHT_SQUARE_BRACKET, StretchMode::NoStretch)
            }
            Token::Left => {
                let TokLoc(loc, next_token) = self.next_token();
                let open_paren = match next_token {
                    Token::Delimiter(open) => open,
                    Token::SquareBracketOpen => ops::LEFT_SQUARE_BRACKET,
                    Token::SquareBracketClose => ops::RIGHT_SQUARE_BRACKET,
                    Token::Letter(ops::FULL_STOP) => ops::NULL,
                    _ => {
                        return Err(LatexError(
                            loc,
                            LatexErrKind::MissingParenthesis {
                                location: &Token::Left,
                                got: next_token,
                            },
                        ))
                    }
                };
                let content = self.parse_sequence(Token::Right, false)?;
                self.next_token(); // Discard the closing token.
                let TokLoc(loc, next_token) = self.next_token();
                let close_paren = match next_token {
                    Token::Delimiter(close) => close,
                    Token::SquareBracketOpen => ops::LEFT_SQUARE_BRACKET,
                    Token::SquareBracketClose => ops::RIGHT_SQUARE_BRACKET,
                    Token::Letter(ops::FULL_STOP) => ops::NULL,
                    _ => {
                        return Err(LatexError(
                            loc,
                            LatexErrKind::MissingParenthesis {
                                location: &Token::Right,
                                got: next_token,
                            },
                        ))
                    }
                };
                Node::Fenced {
                    open: open_paren,
                    close: close_paren,
                    content: self.node_vec_to_node(content, None),
                    style: None,
                }
            }
            Token::Middle => {
                let TokLoc(loc, next_token) = self.next_token();
                let op = match next_token {
                    Token::Delimiter(op) => op,
                    Token::SquareBracketOpen => ops::LEFT_SQUARE_BRACKET,
                    Token::SquareBracketClose => ops::RIGHT_SQUARE_BRACKET,
                    _ => {
                        return Err(LatexError(
                            loc,
                            LatexErrKind::UnexpectedToken {
                                expected: &Token::Delimiter(ops::NULL),
                                got: next_token,
                            },
                        ));
                    }
                };
                Node::StretchableOp(op, StretchMode::Middle)
            }
            Token::Big(size) => {
                let TokLoc(loc, next_token) = self.next_token();
                let paren = match next_token {
                    Token::Delimiter(paren) => paren,
                    Token::SquareBracketOpen => ops::LEFT_SQUARE_BRACKET,
                    Token::SquareBracketClose => ops::RIGHT_SQUARE_BRACKET,
                    _ => {
                        return Err(LatexError(
                            loc,
                            LatexErrKind::UnexpectedToken {
                                expected: &Token::Delimiter(ops::NULL),
                                got: next_token,
                            },
                        ));
                    }
                };
                Node::SizedParen(size, paren)
            }
            Token::Begin => {
                self.check_lbrace()?;
                // Read the environment name.
<<<<<<< HEAD
                let env_name = self.parse_text_group()?;
                let content = self.parse_sequence(Token::End, false)?;
                let content = self.arena.push_slice(&content);
=======
                let env_name = self.parse_text_group()?.1;
                let content = self.parse_group(Token::End)?.finish();
>>>>>>> 0af6275c
                let end_token_loc = self.next_token().location();
                let node = match env_name {
                    "align" | "align*" | "aligned" => Node::Table {
                        content,
                        align: Align::Alternating,
                        attr: Some(FracAttr::DisplayStyleTrue),
                    },
                    "cases" => {
                        let align = Align::Left;
                        let content = self.commit(Node::Table {
                            content,
                            align,
                            attr: None,
                        });
                        Node::Fenced {
                            open: ops::LEFT_CURLY_BRACKET,
                            close: ops::NULL,
                            content,
                            style: None,
                        }
                    }
                    "matrix" => Node::Table {
                        content,
                        align: Align::Center,
                        attr: None,
                    },
                    matrix_variant
                    @ ("pmatrix" | "bmatrix" | "Bmatrix" | "vmatrix" | "Vmatrix") => {
                        let align = Align::Center;
                        let (open, close) = match matrix_variant {
                            "pmatrix" => (ops::LEFT_PARENTHESIS, ops::RIGHT_PARENTHESIS),
                            "bmatrix" => (ops::LEFT_SQUARE_BRACKET, ops::RIGHT_SQUARE_BRACKET),
                            "Bmatrix" => (ops::LEFT_CURLY_BRACKET, ops::RIGHT_CURLY_BRACKET),
                            "vmatrix" => (ops::VERTICAL_LINE, ops::VERTICAL_LINE),
                            "Vmatrix" => (ops::DOUBLE_VERTICAL_LINE, ops::DOUBLE_VERTICAL_LINE),
                            // SAFETY: `matrix_variant` is one of the strings above.
                            _ => unsafe { std::hint::unreachable_unchecked() },
                        };
                        let attr = None;
                        Node::Fenced {
                            open,
                            close,
                            content: self.commit(Node::Table {
                                content,
                                align,
                                attr,
                            }),
                            style: None,
                        }
                    }
                    _ => {
                        return Err(LatexError(loc, LatexErrKind::UnknownEnvironment(env_name)));
                    }
                };
                self.check_lbrace()?;
                let end_name = self.parse_text_group()?.1;
                if end_name != env_name {
                    return Err(LatexError(
                        end_token_loc,
                        LatexErrKind::MismatchedEnvironment {
                            expected: env_name,
                            got: end_name,
                        },
                    ));
                }

                node
            }
            Token::OperatorName => {
                // TODO: Don't parse a node just to immediately destructure it.

                // Turn off collection mode.
                let old_collector = mem::replace(&mut self.collector, LetterCollector::Inactive);
                let node = self.parse_next(true)?;
                self.collector = old_collector;
                let mut builder = self.buffer.get_builder();
                if !extract_letters(&mut builder, node) {
                    return Err(LatexError(
                        loc,
                        LatexErrKind::ExpectedText("\\operatorname"),
                    ));
                }
                let letters = builder.finish(self.arena);
                if let Some(ch) = get_single_char(letters) {
                    Node::SingleLetterIdent(ch, true)
                } else {
                    Node::MultiLetterIdent(letters)
                }
            }
            Token::Text(transform) => {
                self.l.text_mode = true;
                let node = self.parse_next(true)?;
                let mut builder = self.buffer.get_builder();
                if !extract_letters(&mut builder, node) {
                    return Err(LatexError(loc, LatexErrKind::ExpectedText("\\text")));
                }
                let text = builder.finish(self.arena);
                self.l.text_mode = false;
                // Discard any whitespace tokens that are still stored in self.peek_token.
                if matches!(self.peek.token(), Token::Whitespace) {
                    self.next_token();
                }
                if let Some(transform) = transform {
                    Node::TextTransform {
                        content: self.commit(Node::Text(text)),
                        tf: MathVariant::Transform(transform),
                    }
                } else {
                    Node::Text(text)
                }
            }
            Token::Ampersand => Node::ColumnSeparator,
            Token::NewLine => Node::RowSeparator,
            Token::Style(style) => {
                let content = self.parse_sequence(Token::GroupEnd, true)?;
                Node::Row {
                    nodes: self.arena.push_slice(&content),
                    style: Some(style),
                }
            }
            Token::UnknownCommand(name) => {
                return Err(LatexError(loc, LatexErrKind::UnknownCommand(name)));
            }
            // Token::Underscore | Token::Circumflex => {
            Token::Circumflex => {
                return Err(LatexError(
                    loc,
                    LatexErrKind::CannotBeUsedHere {
                        got: cur_token,
                        correct_place: Place::AfterOpOrIdent,
                    },
                ));
            }
            Token::Prime => {
                let target = self.commit(Node::Row {
                    nodes: &[],
                    style: None,
                });
                let symbol = self.commit(Node::Operator(ops::PRIME.into(), None));
                Node::Superscript { target, symbol }
            }
            Token::Underscore => {
                let sub = self.parse_next(true)?;
                let base = self.parse_next(false)?;
                Node::Multiscript { base, sub }
            }
            Token::Limits => {
                return Err(LatexError(
                    loc,
                    LatexErrKind::CannotBeUsedHere {
                        got: cur_token,
                        correct_place: Place::AfterBigOp,
                    },
                ))
            }
            Token::EOF => return Err(LatexError(loc, LatexErrKind::UnexpectedEOF)),
            Token::End | Token::Right | Token::GroupEnd => {
                return Err(LatexError(loc, LatexErrKind::UnexpectedClose(cur_token)))
            }
            Token::CustomCmd(num_args, predefined) => {
                let mut nodes = Vec::with_capacity(num_args);
                for _ in 0..num_args {
                    let token = self.next_token();
                    let node = self.parse_token(token, true)?;
                    nodes.push(node);
                }
                let args = self.arena.push_slice(&nodes);
                Node::CustomCmd { predefined, args }
            }
            Token::GetCollectedLetters => match self.collector {
                LetterCollector::FinishedOneLetter { collected_letter } => {
                    self.collector = LetterCollector::Collecting;
                    Node::SingleLetterIdent(collected_letter, false)
                }
                LetterCollector::FinishedManyLetters { collected_letters } => {
                    self.collector = LetterCollector::Collecting;
                    Node::CollectedLetters(collected_letters)
                }
                _ => {
                    return Err(LatexError(
                        loc,
                        LatexErrKind::CannotBeUsedHere {
                            got: cur_token,
                            correct_place: Place::AfterOpOrIdent,
                        },
                    ));
                }
            },
            Token::HardcodedMathML(mathml) => Node::HardcodedMathML(mathml),
        };
        Ok(self.commit(node))
    }

    /// Same as `parse_token`, but also gets the next token.
    #[inline]
    fn parse_next(&mut self, wants_arg: bool) -> Result<&'arena Node<'arena>, LatexError<'source>> {
        let token = self.next_token();
        self.parse_token(token, wants_arg)
    }

    /// Parse the contents of a group which can only contain text.
    fn parse_text_group(&mut self) -> Result<(usize, &'source str), LatexError<'source>> {
        let result = self.l.read_length_or_env_name();
        // Discard the opening token (which is still stored as `peek`).
        let opening_loc = self.next_token().location();
        result
            .map(|r| (opening_loc, r))
            .ok_or(LatexError(opening_loc, LatexErrKind::UnparsableEnvName))
    }

    fn check_lbrace(&mut self) -> Result<(), LatexError<'source>> {
        if !matches!(self.peek.token(), Token::GroupBegin) {
            let TokLoc(loc, token) = self.next_token();
            return Err(LatexError(
                loc,
                LatexErrKind::UnexpectedToken {
                    expected: &Token::GroupBegin,
                    got: token,
                },
            ));
        }
        Ok(())
    }

    /// Parse the bounds of an integral, sum, or product.
    /// These bounds are preceeded by `_` or `^`.
    fn get_bounds(&mut self) -> Result<Bounds<'arena>, LatexError<'source>> {
        let mut primes = self.prime_check();
        // Check whether the first bound is specified and is a lower bound.
        let first_underscore = matches!(self.peek.token(), Token::Underscore);
        let first_circumflex = matches!(self.peek.token(), Token::Circumflex);

        let (sub, sup) = if first_underscore || first_circumflex {
            let first_bound = Some(self.get_sub_or_sub(first_circumflex)?);

            // If the first bound was a subscript *and* we didn't encounter primes yet,
            // we check once more for primes.
            if first_underscore && primes.is_empty() {
                primes = self.prime_check();
            }

            // Check whether both an upper and a lower bound were specified.
            let second_underscore = matches!(self.peek.token(), Token::Underscore);
            let second_circumflex = matches!(self.peek.token(), Token::Circumflex);

            if (first_circumflex && second_circumflex) || (first_underscore && second_underscore) {
                let TokLoc(loc, token) = self.next_token();
                return Err(LatexError(
                    loc,
                    LatexErrKind::CannotBeUsedHere {
                        got: token,
                        correct_place: Place::AfterOpOrIdent,
                    },
                ));
            }

            if (first_underscore && second_circumflex) || (first_circumflex && second_underscore) {
                let second_bound = Some(self.get_sub_or_sub(second_circumflex)?);
                // Depending on whether the underscore or the circumflex came first,
                // we have to swap the bounds.
                if first_underscore {
                    (first_bound, second_bound)
                } else {
                    (second_bound, first_bound)
                }
            } else if first_underscore {
                (first_bound, None)
            } else {
                (None, first_bound)
            }
        } else {
            (None, None)
        };

        let sup = if !primes.is_empty() {
            if let Some(sup) = sup {
                primes.push(sup);
            }
            Some(self.node_vec_to_node(primes, None))
        } else {
            sup
        };

        Ok(Bounds(sub, sup))
    }

    /// Check for primes and aggregate them into a single node.
    fn prime_check(&mut self) -> Vec<&'arena Node<'arena>> {
        let mut primes = Vec::new();
        let mut prime_count = 0usize;
        while matches!(self.peek.token(), Token::Prime) {
            self.next_token(); // Discard the prime token.
            prime_count += 1;
        }
        static PRIME_SELECTION: [ops::Rel; 4] = [
            ops::PRIME,
            ops::DOUBLE_PRIME,
            ops::TRIPLE_PRIME,
            ops::QUADRUPLE_PRIME,
        ];
        if prime_count > 0 {
            // If we have between 1 and 4 primes, we can use the predefined prime operators.
            if let Some(op) = PRIME_SELECTION.get(prime_count - 1) {
                primes.push(self.commit(Node::Operator(op.into(), None)));
            } else {
                for _ in 0..prime_count {
                    primes.push(self.commit(Node::Operator(ops::PRIME.into(), None)));
                }
            }
        }
        primes
    }

    /// Parse the node after a `_` or `^` token.
    fn get_sub_or_sub(
        &mut self,
        is_sup: bool,
    ) -> Result<&'arena Node<'arena>, LatexError<'source>> {
        self.next_token(); // Discard the underscore or circumflex token.
        let next = self.next_token();
        if matches!(
            next.token(),
            Token::Underscore | Token::Circumflex | Token::Prime
        ) {
            return Err(LatexError(
                next.location(),
                LatexErrKind::CannotBeUsedHere {
                    got: next.into_token(),
                    correct_place: Place::AfterOpOrIdent,
                },
            ));
        }
        let node = self.parse_token(next, true);

        // If the bound was a superscript, it may *not* be followed by a prime.
        if is_sup && matches!(self.peek.token(), Token::Prime) {
            return Err(LatexError(
                self.peek.location(),
                LatexErrKind::CannotBeUsedHere {
                    got: Token::Prime,
                    correct_place: Place::AfterOpOrIdent,
                },
            ));
        }

        node
    }

    // Turn a vector of nodes into a single node.
    //
    // This is done either by returning the single node if there is only one,
    // or by creating a row node if there are multiple nodes.
    fn node_vec_to_node(
        &self,
        list_builder: Vec<&'arena Node<'arena>>,
        style: Option<Style>,
    ) -> &'arena Node<'arena> {
        if list_builder.len() == 1 {
            // Safety: We checked that there is an element.
            unsafe { list_builder.into_iter().next().unwrap_unchecked() }
        } else {
            let nodes = self.arena.push_slice(&list_builder);
            self.commit(Node::Row { nodes, style })
        }
    }
}

#[inline]
fn next_token<'source>(peek: &mut TokLoc<'source>, lexer: &mut Lexer<'source>) -> TokLoc<'source> {
    let peek_token = lexer.next_token();
    // Return the previous peek token and store the new peek token.
    mem::replace(peek, peek_token)
}

struct Bounds<'arena>(Option<&'arena Node<'arena>>, Option<&'arena Node<'arena>>);

enum LetterCollector<'arena> {
    Inactive,
    Collecting,
    FinishedOneLetter { collected_letter: char },
    FinishedManyLetters { collected_letters: &'arena str },
}

/// Extract the text of all single-letter identifiers and operators in `node`.
/// This function cannot be a method, because we need to borrow arena immutably
/// but buffer mutably. This is not possible with a mutable self reference.
///
/// Returns false if no letters could be extracted.
fn extract_letters<'arena>(buffer: &mut StringBuilder, node: &'arena Node<'arena>) -> bool {
    match node {
        Node::SingleLetterIdent(c, _) => buffer.push_char(*c),
        Node::Row { nodes, .. } => {
            for node in nodes.iter() {
                if !extract_letters(buffer, node) {
                    return false;
                }
            }
        }
        Node::Number(n) => buffer.push_str(n),
        Node::StretchableOp(op, _) => {
            buffer.push_char((*op).into());
        }
        Node::Operator(op, _) | Node::OperatorWithSpacing { op, .. } => {
            buffer.push_char(op.into());
        }
        Node::Text(str_ref) => {
            buffer.push_str(str_ref);
        }
        _ => return false,
    }
    true
}

fn get_single_char(s: &str) -> Option<char> {
    let mut chars = s.chars();
    match (chars.next(), chars.next()) {
        (Some(c), None) => Some(c), // Exactly one char
        _ => None,                  // Zero or multiple chars
    }
}

#[cfg(test)]
mod tests {
    use insta::assert_ron_snapshot;

    use super::*;

    #[test]
    fn ast_test() {
        let problems = [
            ("slightly_more_complex_fraction", r"\frac123"),
            ("frac_with_subscript", r"\frac12_x"),
            ("integral_with_reversed_limits", r"\int\limits^1_0 dx"),
            ("matrix", r"\begin{pmatrix} x \\ y \end{pmatrix}"),
            ("number_with_dot", r"3.14"),
            ("number_with_dot_at_end", r"3.14."),
            ("number_with_two_inner_dots", r"3..14"),
            ("number_with_dot_and_letter", r"4.x"),
            ("sqrt_number_with_dot", r"\sqrt{4.}"),
            ("sqrt_degree_and_number", r"\sqrt[3]21"),
            ("sqrt_subscript", r"\sqrt x_i"),
            ("sqrt_subscript_and_degree", r"\sqrt[3] x_i"),
            ("double_prime", r"f''"),
            ("textbf", r"\textbf{abc}"),
            ("mathit_greek", r"\mathit{\Alpha\Beta}"),
            ("mathrm_mathit_nested", r"\mathrm{\mathit{a}b}"),
            ("mathrm_mathit_nested_multi", r"\mathrm{ab\mathit{cd}ef}"),
            ("mathit_mathrm_nested", r"\mathit{\mathrm{a}b}"),
            ("mathit_of_max", r"\mathit{ab \max \alpha\beta}"),
            ("boldsymbol_greek_var", r"\boldsymbol{\Gamma\varGamma}"),
            ("mathit_func", r"\mathit{ab \log cd}"),
            ("big_paren", r"\big("),
            ("sub_big_paren", r"x_\big("),
            ("pmod_subscript", r"\pmod{3}_4"),
            ("sub_number", r"x_123"),
            ("text_number", r"\text123"),
            ("operatorname_number", r"\operatorname123"),
            ("number_after_underscore", r"x_12"),
            ("number_after_circumflex", r"x^12"),
            ("number_after_lim", r"\sum\limits_12"),
            ("number_after_overbrace", r"\overbrace12"),
            ("number_with_spaces", r"1 2  3    4"),
            ("number_with_spaces_with_dots", r"1 2. 3  ,  4"),
            ("number_with_spaces_in_text", r"\text{1 2  3    4}"),
            ("comment", "\\text{% comment}\n\\%as}"),
<<<<<<< HEAD
            ("colon_fusion_in_subscript", r"x_:\equiv, x_:="),
            ("colon_fusion_stop", r":2=:="),
            ("scriptstyle_without_braces", r"x\scriptstyle y"),
            ("overset_digits", r"\overset12"),
=======
            ("genfrac", r"\genfrac(){1pt}{0}{1}{2}"),
>>>>>>> 0af6275c
        ];
        for (name, problem) in problems.into_iter() {
            let arena = Arena::new();
            let l = Lexer::new(problem);
            let mut p = Parser::new(l, &arena);
            let ast = p.parse().expect("Parsing failed");
            assert_ron_snapshot!(name, &ast, problem);
        }
    }
}<|MERGE_RESOLUTION|>--- conflicted
+++ resolved
@@ -565,14 +565,9 @@
             Token::Begin => {
                 self.check_lbrace()?;
                 // Read the environment name.
-<<<<<<< HEAD
-                let env_name = self.parse_text_group()?;
+                let env_name = self.parse_text_group()?.1;
                 let content = self.parse_sequence(Token::End, false)?;
                 let content = self.arena.push_slice(&content);
-=======
-                let env_name = self.parse_text_group()?.1;
-                let content = self.parse_group(Token::End)?.finish();
->>>>>>> 0af6275c
                 let end_token_loc = self.next_token().location();
                 let node = match env_name {
                     "align" | "align*" | "aligned" => Node::Table {
@@ -1038,14 +1033,11 @@
             ("number_with_spaces_with_dots", r"1 2. 3  ,  4"),
             ("number_with_spaces_in_text", r"\text{1 2  3    4}"),
             ("comment", "\\text{% comment}\n\\%as}"),
-<<<<<<< HEAD
             ("colon_fusion_in_subscript", r"x_:\equiv, x_:="),
             ("colon_fusion_stop", r":2=:="),
             ("scriptstyle_without_braces", r"x\scriptstyle y"),
             ("overset_digits", r"\overset12"),
-=======
             ("genfrac", r"\genfrac(){1pt}{0}{1}{2}"),
->>>>>>> 0af6275c
         ];
         for (name, problem) in problems.into_iter() {
             let arena = Arena::new();
